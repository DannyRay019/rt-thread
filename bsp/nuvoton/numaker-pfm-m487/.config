#
# Automatically generated file; DO NOT EDIT.
# RT-Thread Configuration
#

#
# RT-Thread Kernel
#
CONFIG_RT_NAME_MAX=8
# CONFIG_RT_USING_BIG_ENDIAN is not set
# CONFIG_RT_USING_ARCH_DATA_TYPE is not set
# CONFIG_RT_USING_SMP is not set
CONFIG_RT_ALIGN_SIZE=4
# CONFIG_RT_THREAD_PRIORITY_8 is not set
CONFIG_RT_THREAD_PRIORITY_32=y
# CONFIG_RT_THREAD_PRIORITY_256 is not set
CONFIG_RT_THREAD_PRIORITY_MAX=32
CONFIG_RT_TICK_PER_SECOND=1000
CONFIG_RT_USING_OVERFLOW_CHECK=y
CONFIG_RT_USING_HOOK=y
CONFIG_RT_HOOK_USING_FUNC_PTR=y
CONFIG_RT_USING_IDLE_HOOK=y
CONFIG_RT_IDLE_HOOK_LIST_SIZE=4
CONFIG_IDLE_THREAD_STACK_SIZE=1024
# CONFIG_RT_USING_TIMER_SOFT is not set

#
# kservice optimization
#
# CONFIG_RT_KSERVICE_USING_STDLIB is not set
# CONFIG_RT_KSERVICE_USING_TINY_SIZE is not set
# CONFIG_RT_USING_TINY_FFS is not set
# CONFIG_RT_PRINTF_LONGLONG is not set
CONFIG_RT_DEBUG=y
CONFIG_RT_DEBUG_COLOR=y
# CONFIG_RT_DEBUG_INIT_CONFIG is not set
# CONFIG_RT_DEBUG_THREAD_CONFIG is not set
# CONFIG_RT_DEBUG_SCHEDULER_CONFIG is not set
# CONFIG_RT_DEBUG_IPC_CONFIG is not set
# CONFIG_RT_DEBUG_TIMER_CONFIG is not set
# CONFIG_RT_DEBUG_IRQ_CONFIG is not set
# CONFIG_RT_DEBUG_MEM_CONFIG is not set
# CONFIG_RT_DEBUG_SLAB_CONFIG is not set
# CONFIG_RT_DEBUG_MEMHEAP_CONFIG is not set
# CONFIG_RT_DEBUG_MODULE_CONFIG is not set

#
# Inter-Thread communication
#
CONFIG_RT_USING_SEMAPHORE=y
CONFIG_RT_USING_MUTEX=y
CONFIG_RT_USING_EVENT=y
CONFIG_RT_USING_MAILBOX=y
CONFIG_RT_USING_MESSAGEQUEUE=y
CONFIG_RT_USING_SIGNALS=y

#
# Memory Management
#
CONFIG_RT_USING_MEMPOOL=y
CONFIG_RT_USING_SMALL_MEM=y
# CONFIG_RT_USING_SLAB is not set
# CONFIG_RT_USING_MEMHEAP is not set
CONFIG_RT_USING_SMALL_MEM_AS_HEAP=y
# CONFIG_RT_USING_MEMHEAP_AS_HEAP is not set
# CONFIG_RT_USING_SLAB_AS_HEAP is not set
# CONFIG_RT_USING_USERHEAP is not set
# CONFIG_RT_USING_NOHEAP is not set
# CONFIG_RT_USING_MEMTRACE is not set
# CONFIG_RT_USING_HEAP_ISR is not set
CONFIG_RT_USING_HEAP=y

#
# Kernel Device Object
#
CONFIG_RT_USING_DEVICE=y
# CONFIG_RT_USING_DEVICE_OPS is not set
# CONFIG_RT_USING_INTERRUPT_INFO is not set
CONFIG_RT_USING_CONSOLE=y
CONFIG_RT_CONSOLEBUF_SIZE=256
CONFIG_RT_CONSOLE_DEVICE_NAME="uart0"
CONFIG_RT_VER_NUM=0x40100
CONFIG_ARCH_ARM=y
CONFIG_RT_USING_CPU_FFS=y
CONFIG_ARCH_ARM_CORTEX_M=y
CONFIG_ARCH_ARM_CORTEX_M4=y
# CONFIG_ARCH_CPU_STACK_GROWS_UPWARD is not set

#
# RT-Thread Components
#
CONFIG_RT_USING_COMPONENTS_INIT=y
CONFIG_RT_USING_USER_MAIN=y
CONFIG_RT_MAIN_THREAD_STACK_SIZE=2048
CONFIG_RT_MAIN_THREAD_PRIORITY=10
# CONFIG_RT_USING_LEGACY is not set

#
# C++ features
#
# CONFIG_RT_USING_CPLUSPLUS is not set

#
# Command shell
#
CONFIG_RT_USING_FINSH=y
CONFIG_RT_USING_MSH=y
CONFIG_FINSH_USING_MSH=y
CONFIG_FINSH_THREAD_NAME="tshell"
CONFIG_FINSH_THREAD_PRIORITY=20
CONFIG_FINSH_THREAD_STACK_SIZE=2048
CONFIG_FINSH_USING_HISTORY=y
CONFIG_FINSH_HISTORY_LINES=5
CONFIG_FINSH_USING_SYMTAB=y
CONFIG_FINSH_CMD_SIZE=80
CONFIG_MSH_USING_BUILT_IN_COMMANDS=y
CONFIG_FINSH_USING_DESCRIPTION=y
# CONFIG_FINSH_ECHO_DISABLE_DEFAULT is not set
# CONFIG_FINSH_USING_AUTH is not set
CONFIG_FINSH_ARG_MAX=10

#
# Device virtual file system
#
CONFIG_RT_USING_DFS=y
CONFIG_DFS_USING_POSIX=y
CONFIG_DFS_USING_WORKDIR=y
CONFIG_DFS_FILESYSTEMS_MAX=8
CONFIG_DFS_FILESYSTEM_TYPES_MAX=4
CONFIG_DFS_FD_MAX=32
# CONFIG_RT_USING_DFS_MNTTABLE is not set
CONFIG_RT_USING_DFS_ELMFAT=y

#
# elm-chan's FatFs, Generic FAT Filesystem Module
#
CONFIG_RT_DFS_ELM_CODE_PAGE=437
CONFIG_RT_DFS_ELM_WORD_ACCESS=y
# CONFIG_RT_DFS_ELM_USE_LFN_0 is not set
# CONFIG_RT_DFS_ELM_USE_LFN_1 is not set
# CONFIG_RT_DFS_ELM_USE_LFN_2 is not set
CONFIG_RT_DFS_ELM_USE_LFN_3=y
CONFIG_RT_DFS_ELM_USE_LFN=3
CONFIG_RT_DFS_ELM_LFN_UNICODE_0=y
# CONFIG_RT_DFS_ELM_LFN_UNICODE_1 is not set
# CONFIG_RT_DFS_ELM_LFN_UNICODE_2 is not set
# CONFIG_RT_DFS_ELM_LFN_UNICODE_3 is not set
CONFIG_RT_DFS_ELM_LFN_UNICODE=0
CONFIG_RT_DFS_ELM_MAX_LFN=255
CONFIG_RT_DFS_ELM_DRIVES=8
CONFIG_RT_DFS_ELM_MAX_SECTOR_SIZE=4096
# CONFIG_RT_DFS_ELM_USE_ERASE is not set
CONFIG_RT_DFS_ELM_REENTRANT=y
CONFIG_RT_DFS_ELM_MUTEX_TIMEOUT=3000
CONFIG_RT_USING_DFS_DEVFS=y
# CONFIG_RT_USING_DFS_ROMFS is not set
# CONFIG_RT_USING_DFS_RAMFS is not set
# CONFIG_RT_USING_DFS_NFS is not set

#
# Device Drivers
#
CONFIG_RT_USING_DEVICE_IPC=y
CONFIG_RT_USING_SYSTEM_WORKQUEUE=y
CONFIG_RT_SYSTEM_WORKQUEUE_STACKSIZE=2048
CONFIG_RT_SYSTEM_WORKQUEUE_PRIORITY=23
CONFIG_RT_USING_SERIAL=y
CONFIG_RT_USING_SERIAL_V1=y
# CONFIG_RT_USING_SERIAL_V2 is not set
CONFIG_RT_SERIAL_USING_DMA=y
CONFIG_RT_SERIAL_RB_BUFSZ=128
CONFIG_RT_USING_CAN=y
# CONFIG_RT_CAN_USING_HDR is not set
CONFIG_RT_USING_HWTIMER=y
# CONFIG_RT_USING_CPUTIME is not set
CONFIG_RT_USING_I2C=y
# CONFIG_RT_I2C_DEBUG is not set
CONFIG_RT_USING_I2C_BITOPS=y
# CONFIG_RT_I2C_BITOPS_DEBUG is not set
# CONFIG_RT_USING_PHY is not set
CONFIG_RT_USING_PIN=y
CONFIG_RT_USING_ADC=y
# CONFIG_RT_USING_DAC is not set
CONFIG_RT_USING_PWM=y
# CONFIG_RT_USING_MTD_NOR is not set
# CONFIG_RT_USING_MTD_NAND is not set
CONFIG_RT_USING_PM=y
CONFIG_PM_TICKLESS_THRESHOLD_TIME=2
# CONFIG_PM_USING_CUSTOM_CONFIG is not set
# CONFIG_PM_ENABLE_DEBUG is not set
# CONFIG_PM_ENABLE_SUSPEND_SLEEP_MODE is not set
# CONFIG_PM_ENABLE_THRESHOLD_SLEEP_MODE is not set
CONFIG_RT_USING_RTC=y
# CONFIG_RT_USING_ALARM is not set
# CONFIG_RT_USING_SOFT_RTC is not set
# CONFIG_RT_USING_SDIO is not set
CONFIG_RT_USING_SPI=y
CONFIG_RT_USING_QSPI=y
# CONFIG_RT_USING_SPI_MSD is not set
CONFIG_RT_USING_SFUD=y
CONFIG_RT_SFUD_USING_SFDP=y
CONFIG_RT_SFUD_USING_FLASH_INFO_TABLE=y
# CONFIG_RT_SFUD_USING_QSPI is not set
CONFIG_RT_SFUD_SPI_MAX_HZ=50000000
# CONFIG_RT_DEBUG_SFUD is not set
# CONFIG_RT_USING_ENC28J60 is not set
# CONFIG_RT_USING_SPI_WIFI is not set
CONFIG_RT_USING_WDT=y
CONFIG_RT_USING_AUDIO=y
CONFIG_RT_AUDIO_REPLAY_MP_BLOCK_SIZE=4096
CONFIG_RT_AUDIO_REPLAY_MP_BLOCK_COUNT=2
CONFIG_RT_AUDIO_RECORD_PIPE_SIZE=2048
# CONFIG_RT_USING_SENSOR is not set
# CONFIG_RT_USING_TOUCH is not set
CONFIG_RT_USING_HWCRYPTO=y
CONFIG_RT_HWCRYPTO_DEFAULT_NAME="hwcryto"
CONFIG_RT_HWCRYPTO_IV_MAX_SIZE=16
CONFIG_RT_HWCRYPTO_KEYBIT_MAX_SIZE=256
# CONFIG_RT_HWCRYPTO_USING_GCM is not set
CONFIG_RT_HWCRYPTO_USING_AES=y
CONFIG_RT_HWCRYPTO_USING_AES_ECB=y
CONFIG_RT_HWCRYPTO_USING_AES_CBC=y
CONFIG_RT_HWCRYPTO_USING_AES_CFB=y
CONFIG_RT_HWCRYPTO_USING_AES_CTR=y
CONFIG_RT_HWCRYPTO_USING_AES_OFB=y
CONFIG_RT_HWCRYPTO_USING_DES=y
CONFIG_RT_HWCRYPTO_USING_DES_ECB=y
CONFIG_RT_HWCRYPTO_USING_DES_CBC=y
CONFIG_RT_HWCRYPTO_USING_3DES=y
CONFIG_RT_HWCRYPTO_USING_3DES_ECB=y
CONFIG_RT_HWCRYPTO_USING_3DES_CBC=y
# CONFIG_RT_HWCRYPTO_USING_RC4 is not set
# CONFIG_RT_HWCRYPTO_USING_MD5 is not set
CONFIG_RT_HWCRYPTO_USING_SHA1=y
CONFIG_RT_HWCRYPTO_USING_SHA2=y
CONFIG_RT_HWCRYPTO_USING_SHA2_224=y
CONFIG_RT_HWCRYPTO_USING_SHA2_256=y
CONFIG_RT_HWCRYPTO_USING_SHA2_384=y
CONFIG_RT_HWCRYPTO_USING_SHA2_512=y
CONFIG_RT_HWCRYPTO_USING_RNG=y
CONFIG_RT_HWCRYPTO_USING_CRC=y
CONFIG_RT_HWCRYPTO_USING_CRC_07=y
CONFIG_RT_HWCRYPTO_USING_CRC_8005=y
CONFIG_RT_HWCRYPTO_USING_CRC_1021=y
# CONFIG_RT_HWCRYPTO_USING_CRC_3D65 is not set
CONFIG_RT_HWCRYPTO_USING_CRC_04C11DB7=y
# CONFIG_RT_HWCRYPTO_USING_BIGNUM is not set
# CONFIG_RT_USING_PULSE_ENCODER is not set
# CONFIG_RT_USING_INPUT_CAPTURE is not set
# CONFIG_RT_USING_WIFI is not set

#
# Using USB
#
CONFIG_RT_USING_USB=y
CONFIG_RT_USING_USB_HOST=y
CONFIG_RT_USBH_MSTORAGE=y
CONFIG_UDISK_MOUNTPOINT="/mnt/udisk/"
# CONFIG_RT_USBH_HID is not set
CONFIG_RT_USING_USB_DEVICE=y
CONFIG_RT_USBD_THREAD_STACK_SZ=4096
CONFIG_USB_VENDOR_ID=0x0FFE
CONFIG_USB_PRODUCT_ID=0x0001
# CONFIG_RT_USB_DEVICE_COMPOSITE is not set
# CONFIG__RT_USB_DEVICE_NONE is not set
# CONFIG__RT_USB_DEVICE_CDC is not set
# CONFIG__RT_USB_DEVICE_MSTORAGE is not set
CONFIG__RT_USB_DEVICE_HID=y
# CONFIG__RT_USB_DEVICE_RNDIS is not set
# CONFIG__RT_USB_DEVICE_ECM is not set
# CONFIG__RT_USB_DEVICE_WINUSB is not set
# CONFIG__RT_USB_DEVICE_AUDIO is not set
CONFIG_RT_USB_DEVICE_HID=y
# CONFIG_RT_USB_DEVICE_HID_KEYBOARD is not set
CONFIG_RT_USB_DEVICE_HID_MOUSE=y
# CONFIG_RT_USB_DEVICE_HID_GENERAL is not set
# CONFIG_RT_USB_DEVICE_HID_MEDIA is not set

#
# POSIX layer and C standard library
#
# CONFIG_RT_USING_MODULE is not set
CONFIG_RT_LIBC_DEFAULT_TIMEZONE=8

#
# POSIX (Portable Operating System Interface) layer
#
CONFIG_RT_USING_POSIX_FS=y
CONFIG_RT_USING_POSIX_DEVIO=y
<<<<<<< HEAD
=======
# CONFIG_RT_USING_POSIX_STDIO is not set
>>>>>>> 5206f650
# CONFIG_RT_USING_POSIX_POLL is not set
# CONFIG_RT_USING_POSIX_SELECT is not set
# CONFIG_RT_USING_POSIX_TERMIOS is not set
# CONFIG_RT_USING_POSIX_AIO is not set
# CONFIG_RT_USING_POSIX_MMAN is not set
# CONFIG_RT_USING_POSIX_DELAY is not set
# CONFIG_RT_USING_POSIX_CLOCK is not set
# CONFIG_RT_USING_PTHREADS is not set

#
# Interprocess Communication (IPC)
#
# CONFIG_RT_USING_POSIX_PIPE is not set
# CONFIG_RT_USING_POSIX_MESSAGE_QUEUE is not set
# CONFIG_RT_USING_POSIX_MESSAGE_SEMAPHORE is not set

#
# Socket is in the 'Network' category
#

#
# Network
#

#
# Socket abstraction layer
#
CONFIG_RT_USING_SAL=y
CONFIG_SAL_INTERNET_CHECK=y

#
# protocol stack implement
#
CONFIG_SAL_USING_LWIP=y
# CONFIG_SAL_USING_POSIX is not set
CONFIG_SAL_SOCKETS_NUM=16

#
# Network interface device
#
CONFIG_RT_USING_NETDEV=y
CONFIG_NETDEV_USING_IFCONFIG=y
CONFIG_NETDEV_USING_PING=y
CONFIG_NETDEV_USING_NETSTAT=y
CONFIG_NETDEV_USING_AUTO_DEFAULT=y
# CONFIG_NETDEV_USING_IPV6 is not set
CONFIG_NETDEV_IPV4=1
CONFIG_NETDEV_IPV6=0
# CONFIG_NETDEV_IPV6_SCOPES is not set

#
# light weight TCP/IP stack
#
CONFIG_RT_USING_LWIP=y
# CONFIG_RT_USING_LWIP141 is not set
CONFIG_RT_USING_LWIP202=y
# CONFIG_RT_USING_LWIP203 is not set
# CONFIG_RT_USING_LWIP212 is not set
# CONFIG_RT_USING_LWIP_IPV6 is not set
CONFIG_RT_LWIP_MEM_ALIGNMENT=4
CONFIG_RT_LWIP_IGMP=y
CONFIG_RT_LWIP_ICMP=y
# CONFIG_RT_LWIP_SNMP is not set
CONFIG_RT_LWIP_DNS=y
CONFIG_RT_LWIP_DHCP=y
CONFIG_IP_SOF_BROADCAST=1
CONFIG_IP_SOF_BROADCAST_RECV=1

#
# Static IPv4 Address
#
CONFIG_RT_LWIP_IPADDR="192.168.1.30"
CONFIG_RT_LWIP_GWADDR="192.168.1.1"
CONFIG_RT_LWIP_MSKADDR="255.255.255.0"
CONFIG_RT_LWIP_UDP=y
CONFIG_RT_LWIP_TCP=y
CONFIG_RT_LWIP_RAW=y
# CONFIG_RT_LWIP_PPP is not set
CONFIG_RT_MEMP_NUM_NETCONN=8
CONFIG_RT_LWIP_PBUF_NUM=16
CONFIG_RT_LWIP_RAW_PCB_NUM=4
CONFIG_RT_LWIP_UDP_PCB_NUM=4
CONFIG_RT_LWIP_TCP_PCB_NUM=4
CONFIG_RT_LWIP_TCP_SEG_NUM=40
CONFIG_RT_LWIP_TCP_SND_BUF=8196
CONFIG_RT_LWIP_TCP_WND=8196
CONFIG_RT_LWIP_TCPTHREAD_PRIORITY=10
CONFIG_RT_LWIP_TCPTHREAD_MBOX_SIZE=8
CONFIG_RT_LWIP_TCPTHREAD_STACKSIZE=1024
# CONFIG_LWIP_NO_RX_THREAD is not set
# CONFIG_LWIP_NO_TX_THREAD is not set
CONFIG_RT_LWIP_ETHTHREAD_PRIORITY=12
CONFIG_RT_LWIP_ETHTHREAD_STACKSIZE=1024
CONFIG_RT_LWIP_ETHTHREAD_MBOX_SIZE=8
# CONFIG_RT_LWIP_REASSEMBLY_FRAG is not set
CONFIG_LWIP_NETIF_STATUS_CALLBACK=1
CONFIG_LWIP_NETIF_LINK_CALLBACK=1
CONFIG_SO_REUSE=1
CONFIG_LWIP_SO_RCVTIMEO=1
CONFIG_LWIP_SO_SNDTIMEO=1
CONFIG_LWIP_SO_RCVBUF=1
CONFIG_LWIP_SO_LINGER=0
# CONFIG_RT_LWIP_NETIF_LOOPBACK is not set
CONFIG_LWIP_NETIF_LOOPBACK=0
# CONFIG_RT_LWIP_STATS is not set
# CONFIG_RT_LWIP_USING_HW_CHECKSUM is not set
CONFIG_RT_LWIP_USING_PING=y
# CONFIG_RT_LWIP_DEBUG is not set

#
# AT commands
#
# CONFIG_RT_USING_AT is not set
# CONFIG_LWIP_USING_DHCPD is not set

#
# VBUS(Virtual Software BUS)
#
# CONFIG_RT_USING_VBUS is not set

#
# Utilities
#
# CONFIG_RT_USING_RYM is not set
# CONFIG_RT_USING_ULOG is not set
CONFIG_RT_USING_UTEST=y
CONFIG_UTEST_THR_STACK_SIZE=4096
CONFIG_UTEST_THR_PRIORITY=20
# CONFIG_RT_USING_VAR_EXPORT is not set
# CONFIG_RT_USING_RT_LINK is not set
# CONFIG_RT_USING_LWP is not set

#
# RT-Thread Utestcases
#
# CONFIG_RT_USING_UTESTCASES is not set

#
# RT-Thread online packages
#

#
# IoT - internet of things
#
# CONFIG_PKG_USING_LORAWAN_DRIVER is not set
# CONFIG_PKG_USING_PAHOMQTT is not set
# CONFIG_PKG_USING_UMQTT is not set
# CONFIG_PKG_USING_WEBCLIENT is not set
# CONFIG_PKG_USING_WEBNET is not set
# CONFIG_PKG_USING_MONGOOSE is not set
# CONFIG_PKG_USING_MYMQTT is not set
# CONFIG_PKG_USING_KAWAII_MQTT is not set
# CONFIG_PKG_USING_BC28_MQTT is not set
# CONFIG_PKG_USING_WEBTERMINAL is not set
# CONFIG_PKG_USING_CJSON is not set
# CONFIG_PKG_USING_JSMN is not set
# CONFIG_PKG_USING_LIBMODBUS is not set
# CONFIG_PKG_USING_FREEMODBUS is not set
# CONFIG_PKG_USING_LJSON is not set
# CONFIG_PKG_USING_EZXML is not set
# CONFIG_PKG_USING_NANOPB is not set

#
# Wi-Fi
#

#
# Marvell WiFi
#
# CONFIG_PKG_USING_WLANMARVELL is not set

#
# Wiced WiFi
#
# CONFIG_PKG_USING_WLAN_WICED is not set
# CONFIG_PKG_USING_RW007 is not set
# CONFIG_PKG_USING_COAP is not set
# CONFIG_PKG_USING_NOPOLL is not set
# CONFIG_PKG_USING_NETUTILS is not set
# CONFIG_PKG_USING_CMUX is not set
# CONFIG_PKG_USING_PPP_DEVICE is not set
# CONFIG_PKG_USING_AT_DEVICE is not set
# CONFIG_PKG_USING_ATSRV_SOCKET is not set
# CONFIG_PKG_USING_WIZNET is not set
# CONFIG_PKG_USING_ZB_COORDINATOR is not set

#
# IoT Cloud
#
# CONFIG_PKG_USING_ONENET is not set
# CONFIG_PKG_USING_GAGENT_CLOUD is not set
# CONFIG_PKG_USING_ALI_IOTKIT is not set
# CONFIG_PKG_USING_AZURE is not set
# CONFIG_PKG_USING_TENCENT_IOT_EXPLORER is not set
# CONFIG_PKG_USING_JIOT-C-SDK is not set
# CONFIG_PKG_USING_UCLOUD_IOT_SDK is not set
# CONFIG_PKG_USING_JOYLINK is not set
# CONFIG_PKG_USING_EZ_IOT_OS is not set
# CONFIG_PKG_USING_NIMBLE is not set
# CONFIG_PKG_USING_OTA_DOWNLOADER is not set
# CONFIG_PKG_USING_IPMSG is not set
# CONFIG_PKG_USING_LSSDP is not set
# CONFIG_PKG_USING_AIRKISS_OPEN is not set
# CONFIG_PKG_USING_LIBRWS is not set
# CONFIG_PKG_USING_TCPSERVER is not set
# CONFIG_PKG_USING_PROTOBUF_C is not set
# CONFIG_PKG_USING_DLT645 is not set
# CONFIG_PKG_USING_QXWZ is not set
# CONFIG_PKG_USING_SMTP_CLIENT is not set
# CONFIG_PKG_USING_ABUP_FOTA is not set
# CONFIG_PKG_USING_LIBCURL2RTT is not set
# CONFIG_PKG_USING_CAPNP is not set
# CONFIG_PKG_USING_RT_CJSON_TOOLS is not set
# CONFIG_PKG_USING_AGILE_TELNET is not set
# CONFIG_PKG_USING_NMEALIB is not set
# CONFIG_PKG_USING_AGILE_JSMN is not set
# CONFIG_PKG_USING_PDULIB is not set
# CONFIG_PKG_USING_BTSTACK is not set
# CONFIG_PKG_USING_LORAWAN_ED_STACK is not set
# CONFIG_PKG_USING_WAYZ_IOTKIT is not set
# CONFIG_PKG_USING_MAVLINK is not set
# CONFIG_PKG_USING_RAPIDJSON is not set
# CONFIG_PKG_USING_BSAL is not set
# CONFIG_PKG_USING_AGILE_MODBUS is not set
# CONFIG_PKG_USING_AGILE_FTP is not set
# CONFIG_PKG_USING_EMBEDDEDPROTO is not set
# CONFIG_PKG_USING_RT_LINK_HW is not set
# CONFIG_PKG_USING_LORA_PKT_FWD is not set
# CONFIG_PKG_USING_LORA_GW_DRIVER_LIB is not set
# CONFIG_PKG_USING_LORA_PKT_SNIFFER is not set
# CONFIG_PKG_USING_HM is not set
# CONFIG_PKG_USING_SMALL_MODBUS is not set
# CONFIG_PKG_USING_NET_SERVER is not set

#
# security packages
#
# CONFIG_PKG_USING_MBEDTLS is not set
# CONFIG_PKG_USING_LIBSODIUM is not set
# CONFIG_PKG_USING_TINYCRYPT is not set
# CONFIG_PKG_USING_TFM is not set
# CONFIG_PKG_USING_YD_CRYPTO is not set

#
# language packages
#
# CONFIG_PKG_USING_LUATOS_SOC is not set
# CONFIG_PKG_USING_LUA is not set
# CONFIG_PKG_USING_JERRYSCRIPT is not set
# CONFIG_PKG_USING_MICROPYTHON is not set
# CONFIG_PKG_USING_PIKASCRIPT is not set

#
# multimedia packages
#

#
# LVGL: powerful and easy-to-use embedded GUI library
#
# CONFIG_PKG_USING_LVGL is not set
# CONFIG_PKG_USING_LITTLEVGL2RTT is not set
# CONFIG_PKG_USING_LV_MUSIC_DEMO is not set

#
# u8g2: a monochrome graphic library
#
# CONFIG_PKG_USING_U8G2_OFFICIAL is not set
# CONFIG_PKG_USING_U8G2 is not set
# CONFIG_PKG_USING_OPENMV is not set
# CONFIG_PKG_USING_MUPDF is not set
# CONFIG_PKG_USING_STEMWIN is not set
# CONFIG_PKG_USING_WAVPLAYER is not set
# CONFIG_PKG_USING_TJPGD is not set
# CONFIG_PKG_USING_PDFGEN is not set
# CONFIG_PKG_USING_HELIX is not set
# CONFIG_PKG_USING_AZUREGUIX is not set
# CONFIG_PKG_USING_TOUCHGFX2RTT is not set
# CONFIG_PKG_USING_NUEMWIN is not set
# CONFIG_PKG_USING_MP3PLAYER is not set
# CONFIG_PKG_USING_TINYJPEG is not set
# CONFIG_PKG_USING_UGUI is not set

#
# PainterEngine: A cross-platform graphics application framework written in C language
#
# CONFIG_PKG_USING_PAINTERENGINE is not set
# CONFIG_PKG_USING_PAINTERENGINE_AUX is not set
# CONFIG_PKG_USING_MCURSES is not set
# CONFIG_PKG_USING_TERMBOX is not set
# CONFIG_PKG_USING_VT100 is not set

#
# tools packages
#
# CONFIG_PKG_USING_CMBACKTRACE is not set
# CONFIG_PKG_USING_EASYFLASH is not set
# CONFIG_PKG_USING_EASYLOGGER is not set
# CONFIG_PKG_USING_SYSTEMVIEW is not set
# CONFIG_PKG_USING_SEGGER_RTT is not set
# CONFIG_PKG_USING_RDB is not set
# CONFIG_PKG_USING_QRCODE is not set
# CONFIG_PKG_USING_ULOG_EASYFLASH is not set
# CONFIG_PKG_USING_ULOG_FILE is not set
# CONFIG_PKG_USING_LOGMGR is not set
# CONFIG_PKG_USING_ADBD is not set
# CONFIG_PKG_USING_COREMARK is not set
# CONFIG_PKG_USING_DHRYSTONE is not set
# CONFIG_PKG_USING_MEMORYPERF is not set
# CONFIG_PKG_USING_NR_MICRO_SHELL is not set
# CONFIG_PKG_USING_CHINESE_FONT_LIBRARY is not set
# CONFIG_PKG_USING_LUNAR_CALENDAR is not set
# CONFIG_PKG_USING_BS8116A is not set
# CONFIG_PKG_USING_GPS_RMC is not set
# CONFIG_PKG_USING_URLENCODE is not set
# CONFIG_PKG_USING_UMCN is not set
# CONFIG_PKG_USING_LWRB2RTT is not set
# CONFIG_PKG_USING_CPU_USAGE is not set
# CONFIG_PKG_USING_GBK2UTF8 is not set
# CONFIG_PKG_USING_VCONSOLE is not set
# CONFIG_PKG_USING_KDB is not set
# CONFIG_PKG_USING_WAMR is not set
# CONFIG_PKG_USING_MICRO_XRCE_DDS_CLIENT is not set
# CONFIG_PKG_USING_LWLOG is not set
# CONFIG_PKG_USING_ANV_TRACE is not set
# CONFIG_PKG_USING_ANV_MEMLEAK is not set
# CONFIG_PKG_USING_ANV_TESTSUIT is not set
# CONFIG_PKG_USING_ANV_BENCH is not set
# CONFIG_PKG_USING_DEVMEM is not set
# CONFIG_PKG_USING_REGEX is not set
# CONFIG_PKG_USING_MEM_SANDBOX is not set
# CONFIG_PKG_USING_SOLAR_TERMS is not set
# CONFIG_PKG_USING_GAN_ZHI is not set
# CONFIG_PKG_USING_FDT is not set

#
# system packages
#

#
# enhanced kernel services
#
# CONFIG_PKG_USING_RT_MEMCPY_CM is not set
# CONFIG_PKG_USING_RT_KPRINTF_THREADSAFE is not set
# CONFIG_PKG_USING_RT_VSNPRINTF_FULL is not set

#
# POSIX extension functions
#
# CONFIG_PKG_USING_POSIX_GETLINE is not set
# CONFIG_PKG_USING_POSIX_WCWIDTH is not set
<<<<<<< HEAD
=======
# CONFIG_PKG_USING_POSIX_ITOA is not set
>>>>>>> 5206f650

#
# acceleration: Assembly language or algorithmic acceleration packages
#
# CONFIG_PKG_USING_QFPLIB_M0_FULL is not set
# CONFIG_PKG_USING_QFPLIB_M0_TINY is not set
# CONFIG_PKG_USING_QFPLIB_M3 is not set

#
# CMSIS: ARM Cortex-M Microcontroller Software Interface Standard
#
# CONFIG_PKG_USING_CMSIS_5 is not set
# CONFIG_PKG_USING_CMSIS_RTOS2 is not set

#
# Micrium: Micrium software products porting for RT-Thread
#
# CONFIG_PKG_USING_UCOSIII_WRAPPER is not set
# CONFIG_PKG_USING_UCOSII_WRAPPER is not set
# CONFIG_PKG_USING_UC_CRC is not set
# CONFIG_PKG_USING_UC_CLK is not set
# CONFIG_PKG_USING_UC_COMMON is not set
# CONFIG_PKG_USING_UC_MODBUS is not set
# CONFIG_RT_USING_ARDUINO is not set
# CONFIG_PKG_USING_GUIENGINE is not set
# CONFIG_PKG_USING_PERSIMMON is not set
# CONFIG_PKG_USING_CAIRO is not set
# CONFIG_PKG_USING_PIXMAN is not set
# CONFIG_PKG_USING_PARTITION is not set
CONFIG_PKG_USING_FAL=y
CONFIG_PKG_FAL_PATH="/packages/system/fal"
CONFIG_FAL_DEBUG_CONFIG=y
CONFIG_FAL_DEBUG=1
CONFIG_FAL_PART_HAS_TABLE_CFG=y
# CONFIG_FAL_USING_SFUD_PORT is not set
# CONFIG_PKG_USING_FAL_V00500 is not set
CONFIG_PKG_USING_FAL_V00400=y
# CONFIG_PKG_USING_FAL_V00300 is not set
# CONFIG_PKG_USING_FAL_V00200 is not set
# CONFIG_PKG_USING_FAL_V00100 is not set
# CONFIG_PKG_USING_FAL_LATEST_VERSION is not set
CONFIG_PKG_FAL_VER="v0.4.0"
CONFIG_PKG_FAL_VER_NUM=0x00400
# CONFIG_PKG_USING_FLASHDB is not set
# CONFIG_PKG_USING_SQLITE is not set
# CONFIG_PKG_USING_RTI is not set
# CONFIG_PKG_USING_DFS_YAFFS is not set
# CONFIG_PKG_USING_LITTLEFS is not set
# CONFIG_PKG_USING_DFS_JFFS2 is not set
# CONFIG_PKG_USING_DFS_UFFS is not set
# CONFIG_PKG_USING_LWEXT4 is not set
# CONFIG_PKG_USING_THREAD_POOL is not set
# CONFIG_PKG_USING_ROBOTS is not set
# CONFIG_PKG_USING_EV is not set
# CONFIG_PKG_USING_SYSWATCH is not set
# CONFIG_PKG_USING_SYS_LOAD_MONITOR is not set
# CONFIG_PKG_USING_PLCCORE is not set
# CONFIG_PKG_USING_RAMDISK is not set
# CONFIG_PKG_USING_MININI is not set
# CONFIG_PKG_USING_QBOOT is not set
# CONFIG_PKG_USING_PPOOL is not set
# CONFIG_PKG_USING_OPENAMP is not set
# CONFIG_PKG_USING_LPM is not set
# CONFIG_PKG_USING_TLSF is not set
# CONFIG_PKG_USING_EVENT_RECORDER is not set
# CONFIG_PKG_USING_ARM_2D is not set
# CONFIG_PKG_USING_MCUBOOT is not set
# CONFIG_PKG_USING_TINYUSB is not set
# CONFIG_PKG_USING_USB_STACK is not set
# CONFIG_PKG_USING_LUATOS_SOC is not set

#
# peripheral libraries and drivers
#
# CONFIG_PKG_USING_SENSORS_DRIVERS is not set
# CONFIG_PKG_USING_REALTEK_AMEBA is not set
# CONFIG_PKG_USING_SHT2X is not set
# CONFIG_PKG_USING_SHT3X is not set
# CONFIG_PKG_USING_AS7341 is not set
# CONFIG_PKG_USING_STM32_SDIO is not set
# CONFIG_PKG_USING_ICM20608 is not set
# CONFIG_PKG_USING_BUTTON is not set
# CONFIG_PKG_USING_PCF8574 is not set
# CONFIG_PKG_USING_SX12XX is not set
# CONFIG_PKG_USING_SIGNAL_LED is not set
# CONFIG_PKG_USING_LEDBLINK is not set
# CONFIG_PKG_USING_LITTLED is not set
# CONFIG_PKG_USING_LKDGUI is not set
# CONFIG_PKG_USING_NRF5X_SDK is not set
# CONFIG_PKG_USING_NRFX is not set
# CONFIG_PKG_USING_WM_LIBRARIES is not set
# CONFIG_PKG_USING_KENDRYTE_SDK is not set
# CONFIG_PKG_USING_INFRARED is not set
# CONFIG_PKG_USING_AGILE_BUTTON is not set
# CONFIG_PKG_USING_AGILE_LED is not set
# CONFIG_PKG_USING_AT24CXX is not set
# CONFIG_PKG_USING_MOTIONDRIVER2RTT is not set
# CONFIG_PKG_USING_AD7746 is not set
# CONFIG_PKG_USING_PCA9685 is not set
# CONFIG_PKG_USING_I2C_TOOLS is not set
# CONFIG_PKG_USING_NRF24L01 is not set
# CONFIG_PKG_USING_TOUCH_DRIVERS is not set
# CONFIG_PKG_USING_MAX17048 is not set
# CONFIG_PKG_USING_RPLIDAR is not set
# CONFIG_PKG_USING_AS608 is not set
# CONFIG_PKG_USING_RC522 is not set
# CONFIG_PKG_USING_WS2812B is not set
# CONFIG_PKG_USING_EMBARC_BSP is not set
# CONFIG_PKG_USING_EXTERN_RTC_DRIVERS is not set
# CONFIG_PKG_USING_MULTI_RTIMER is not set
# CONFIG_PKG_USING_MAX7219 is not set
# CONFIG_PKG_USING_BEEP is not set
# CONFIG_PKG_USING_EASYBLINK is not set
# CONFIG_PKG_USING_PMS_SERIES is not set
# CONFIG_PKG_USING_CAN_YMODEM is not set
# CONFIG_PKG_USING_LORA_RADIO_DRIVER is not set
# CONFIG_PKG_USING_QLED is not set
# CONFIG_PKG_USING_PAJ7620 is not set
# CONFIG_PKG_USING_AGILE_CONSOLE is not set
# CONFIG_PKG_USING_LD3320 is not set
# CONFIG_PKG_USING_WK2124 is not set
# CONFIG_PKG_USING_LY68L6400 is not set
# CONFIG_PKG_USING_DM9051 is not set
# CONFIG_PKG_USING_SSD1306 is not set
# CONFIG_PKG_USING_QKEY is not set
# CONFIG_PKG_USING_RS485 is not set
# CONFIG_PKG_USING_NES is not set
# CONFIG_PKG_USING_VIRTUAL_SENSOR is not set
# CONFIG_PKG_USING_VDEVICE is not set
# CONFIG_PKG_USING_SGM706 is not set
# CONFIG_PKG_USING_STM32WB55_SDK is not set
# CONFIG_PKG_USING_RDA58XX is not set
# CONFIG_PKG_USING_LIBNFC is not set
# CONFIG_PKG_USING_MFOC is not set
# CONFIG_PKG_USING_TMC51XX is not set
# CONFIG_PKG_USING_TCA9534 is not set
# CONFIG_PKG_USING_KOBUKI is not set
# CONFIG_PKG_USING_ROSSERIAL is not set
# CONFIG_PKG_USING_MICRO_ROS is not set
# CONFIG_PKG_USING_MCP23008 is not set
# CONFIG_PKG_USING_BLUETRUM_SDK is not set
# CONFIG_PKG_USING_MISAKA_AT24CXX is not set
# CONFIG_PKG_USING_MISAKA_RGB_BLING is not set
# CONFIG_PKG_USING_LORA_MODEM_DRIVER is not set
# CONFIG_PKG_USING_BL_MCU_SDK is not set
# CONFIG_PKG_USING_SOFT_SERIAL is not set
# CONFIG_PKG_USING_MB85RS16 is not set
# CONFIG_PKG_USING_CW2015 is not set

#
# AI packages
#
# CONFIG_PKG_USING_LIBANN is not set
# CONFIG_PKG_USING_NNOM is not set
# CONFIG_PKG_USING_ONNX_BACKEND is not set
# CONFIG_PKG_USING_ONNX_PARSER is not set
# CONFIG_PKG_USING_TENSORFLOWLITEMICRO is not set
# CONFIG_PKG_USING_ELAPACK is not set
# CONFIG_PKG_USING_ULAPACK is not set
# CONFIG_PKG_USING_QUEST is not set
# CONFIG_PKG_USING_NAXOS is not set

#
# miscellaneous packages
#

#
# samples: kernel and components samples
#
# CONFIG_PKG_USING_KERNEL_SAMPLES is not set
# CONFIG_PKG_USING_FILESYSTEM_SAMPLES is not set
# CONFIG_PKG_USING_NETWORK_SAMPLES is not set
# CONFIG_PKG_USING_PERIPHERAL_SAMPLES is not set

#
# entertainment: terminal games and other interesting software packages
#
# CONFIG_PKG_USING_CMATRIX is not set
# CONFIG_PKG_USING_SL is not set
# CONFIG_PKG_USING_CAL is not set
# CONFIG_PKG_USING_ACLOCK is not set
# CONFIG_PKG_USING_THREES is not set
# CONFIG_PKG_USING_2048 is not set
# CONFIG_PKG_USING_SNAKE is not set
# CONFIG_PKG_USING_TETRIS is not set
# CONFIG_PKG_USING_DONUT is not set
# CONFIG_PKG_USING_COWSAY is not set
# CONFIG_PKG_USING_LIBCSV is not set
# CONFIG_PKG_USING_OPTPARSE is not set
# CONFIG_PKG_USING_FASTLZ is not set
# CONFIG_PKG_USING_MINILZO is not set
# CONFIG_PKG_USING_QUICKLZ is not set
# CONFIG_PKG_USING_LZMA is not set
# CONFIG_PKG_USING_MULTIBUTTON is not set
# CONFIG_PKG_USING_FLEXIBLE_BUTTON is not set
# CONFIG_PKG_USING_CANFESTIVAL is not set
# CONFIG_PKG_USING_ZLIB is not set
# CONFIG_PKG_USING_MINIZIP is not set
# CONFIG_PKG_USING_DSTR is not set
# CONFIG_PKG_USING_TINYFRAME is not set
# CONFIG_PKG_USING_KENDRYTE_DEMO is not set
# CONFIG_PKG_USING_DIGITALCTRL is not set
# CONFIG_PKG_USING_UPACKER is not set
# CONFIG_PKG_USING_UPARAM is not set
# CONFIG_PKG_USING_HELLO is not set
# CONFIG_PKG_USING_VI is not set
# CONFIG_PKG_USING_KI is not set
# CONFIG_PKG_USING_ARMv7M_DWT is not set
# CONFIG_PKG_USING_UKAL is not set
# CONFIG_PKG_USING_CRCLIB is not set
# CONFIG_PKG_USING_LWGPS is not set
# CONFIG_PKG_USING_STATE_MACHINE is not set
# CONFIG_PKG_USING_DESIGN_PATTERN is not set

#
# Nuvoton Packages Config
#
CONFIG_NU_PKG_USING_UTILS=y
CONFIG_NU_PKG_USING_DEMO=y
# CONFIG_NU_PKG_USING_BMX055 is not set
# CONFIG_NU_PKG_USING_MAX31875 is not set
CONFIG_NU_PKG_USING_NAU88L25=y
# CONFIG_NU_PKG_USING_NAU8822 is not set
# CONFIG_NU_PKG_USING_DA9062 is not set
# CONFIG_NU_PKG_USING_ILI9341 is not set
# CONFIG_NU_PKG_USING_SPINAND is not set

#
# Hardware Drivers Config
#

#
# On-chip Peripheral Drivers
#
CONFIG_SOC_SERIES_M480=y
CONFIG_BSP_USE_STDDRIVER_SOURCE=y
CONFIG_BSP_USING_PDMA=y
CONFIG_NU_PDMA_MEMFUN_ACTOR_MAX=2
CONFIG_NU_PDMA_SGTBL_POOL_SIZE=16
CONFIG_BSP_USING_FMC=y
CONFIG_BSP_USING_GPIO=y
CONFIG_BSP_USING_CLK=y
CONFIG_NU_CLK_INVOKE_WKTMR=y
CONFIG_BSP_USING_EMAC=y
CONFIG_NU_EMAC_PDMA_MEMCOPY=y
CONFIG_NU_EMAC_PDMA_MEMCOPY_THRESHOLD=128
CONFIG_BSP_USING_RTC=y
# CONFIG_NU_RTC_SUPPORT_IO_RW is not set
CONFIG_NU_RTC_SUPPORT_MSH_CMD=y
# CONFIG_BSP_USING_EADC is not set
CONFIG_BSP_USING_TMR=y
# CONFIG_BSP_USING_TMR0 is not set
# CONFIG_BSP_USING_TMR1 is not set
# CONFIG_BSP_USING_TMR2 is not set
CONFIG_BSP_USING_UART=y
CONFIG_BSP_USING_UART0=y
# CONFIG_BSP_USING_UART0_TX_DMA is not set
# CONFIG_BSP_USING_UART0_RX_DMA is not set
# CONFIG_BSP_USING_UART1 is not set
# CONFIG_BSP_USING_UART2 is not set
# CONFIG_BSP_USING_UART3 is not set
# CONFIG_BSP_USING_UART4 is not set
# CONFIG_BSP_USING_UART5 is not set
# CONFIG_BSP_USING_UART6 is not set
# CONFIG_BSP_USING_UART7 is not set
CONFIG_BSP_USING_I2C=y
# CONFIG_BSP_USING_I2C0 is not set
CONFIG_BSP_USING_I2C1=y
CONFIG_BSP_USING_I2C2=y
# CONFIG_BSP_USING_USCI is not set
CONFIG_BSP_USING_SDH=y
CONFIG_BSP_USING_SDH0=y
# CONFIG_BSP_USING_SDH1 is not set
CONFIG_NU_SDH_USING_PDMA=y
CONFIG_NU_SDH_HOTPLUG=y
# CONFIG_NU_SDH_MOUNT_ON_ROOT is not set
# CONFIG_BSP_USING_CAN is not set
# CONFIG_BSP_USING_BPWM is not set
# CONFIG_BSP_USING_EPWM is not set
CONFIG_BSP_USING_SPI=y
CONFIG_BSP_USING_SPI_PDMA=y
# CONFIG_BSP_USING_SPII2S is not set
CONFIG_BSP_USING_SPI0_NONE=y
# CONFIG_BSP_USING_SPI0 is not set
# CONFIG_BSP_USING_SPII2S0 is not set
CONFIG_BSP_USING_SPI1_NONE=y
# CONFIG_BSP_USING_SPI1 is not set
# CONFIG_BSP_USING_SPII2S1 is not set
CONFIG_BSP_USING_SPI2_NONE=y
# CONFIG_BSP_USING_SPI2 is not set
# CONFIG_BSP_USING_SPII2S2 is not set
# CONFIG_BSP_USING_SPI3_NONE is not set
CONFIG_BSP_USING_SPI3=y
# CONFIG_BSP_USING_SPII2S3 is not set
# CONFIG_BSP_USING_SPI3_PDMA is not set
CONFIG_BSP_USING_I2S=y
CONFIG_NU_I2S_DMA_FIFO_SIZE=2048
CONFIG_BSP_USING_QSPI=y
CONFIG_BSP_USING_QSPI0=y
CONFIG_BSP_USING_QSPI0_PDMA=y
# CONFIG_BSP_USING_QSPI1 is not set
# CONFIG_BSP_USING_SCUART is not set
# CONFIG_BSP_USING_ECAP is not set
# CONFIG_BSP_USING_QEI is not set
CONFIG_BSP_USING_CRYPTO=y
# CONFIG_NU_PRNG_USE_SEED is not set
CONFIG_BSP_USING_TRNG=y
CONFIG_BSP_USING_CRC=y
CONFIG_NU_CRC_USE_PDMA=y
# CONFIG_BSP_USING_SOFT_I2C is not set
CONFIG_BSP_USING_WDT=y
# CONFIG_BSP_USING_EBI is not set
CONFIG_BSP_USING_USBD=y
# CONFIG_BSP_USING_HSUSBD is not set
# CONFIG_BSP_USING_USBH is not set
CONFIG_BSP_USING_HSUSBH=y
CONFIG_NU_USBHOST_HUB_POLLING_INTERVAL=100
# CONFIG_BSP_USING_HSOTG is not set

#
# On-board Peripheral Drivers
#
CONFIG_BSP_USING_NULINKME=y
CONFIG_BOARD_USING_IP101GR=y
CONFIG_BOARD_USING_NAU88L25=y
CONFIG_BOARD_USING_STORAGE_SDCARD=y
CONFIG_BOARD_USING_STORAGE_SPIFLASH=y
# CONFIG_BOARD_USING_HSUSBD is not set
# CONFIG_BOARD_USING_HSUSBD_USBH is not set
# CONFIG_BOARD_USING_HSUSBH is not set
CONFIG_BOARD_USING_HSUSBH_USBD=y
# CONFIG_BOARD_USING_HSOTG is not set

#
# Board extended module drivers
#
# CONFIG_BOARD_USING_ADVANCE_V4 is not set<|MERGE_RESOLUTION|>--- conflicted
+++ resolved
@@ -287,10 +287,7 @@
 #
 CONFIG_RT_USING_POSIX_FS=y
 CONFIG_RT_USING_POSIX_DEVIO=y
-<<<<<<< HEAD
-=======
 # CONFIG_RT_USING_POSIX_STDIO is not set
->>>>>>> 5206f650
 # CONFIG_RT_USING_POSIX_POLL is not set
 # CONFIG_RT_USING_POSIX_SELECT is not set
 # CONFIG_RT_USING_POSIX_TERMIOS is not set
@@ -641,10 +638,7 @@
 #
 # CONFIG_PKG_USING_POSIX_GETLINE is not set
 # CONFIG_PKG_USING_POSIX_WCWIDTH is not set
-<<<<<<< HEAD
-=======
 # CONFIG_PKG_USING_POSIX_ITOA is not set
->>>>>>> 5206f650
 
 #
 # acceleration: Assembly language or algorithmic acceleration packages
@@ -714,7 +708,6 @@
 # CONFIG_PKG_USING_MCUBOOT is not set
 # CONFIG_PKG_USING_TINYUSB is not set
 # CONFIG_PKG_USING_USB_STACK is not set
-# CONFIG_PKG_USING_LUATOS_SOC is not set
 
 #
 # peripheral libraries and drivers
