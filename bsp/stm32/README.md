--- conflicted
+++ resolved
@@ -9,10 +9,7 @@
 | [stm32f407-atk-explorer](stm32f407-atk-explorer/)    | 正点原子 F407 探索者开发板 |
 | [stm32f429-atk-apollo](stm32f429-atk-apollo/)      | 正点原子 F429 阿波罗开发板 |
 | [stm32f429-fire-challenger](stm32f429-fire-challenger/) | 野火 F429 挑战者开发板     |
-<<<<<<< HEAD
-=======
 | [stm32l475-atk-pandora](stm32l475-atk-pandora/) | 正点原子 L475 潘多拉 IoT 开发板    |
->>>>>>> d5b130d8
 | [stm32f767-fire-challenger](stm32f767-fire-challenger/) | 野火 F767 挑战者开发板     |
 
 了解每个 BSP 的详细情况可以阅读该 BSP 下的 readme 文件，如需使用 BSP 更多功能可参考 docs 文件夹下提供的说明文档：
