/*
 * Copyright (c) 2006-2018, RT-Thread Development Team
 *
 * SPDX-License-Identifier: Apache-2.0
 *
 * Change Logs:
 * Date           Author       Notes
 * 2006-03-13     bernard      first version
 * 2012-05-15     lgnq         modified according bernard's implementation.
 * 2012-05-28     bernard      code cleanup
 * 2012-11-23     bernard      fix compiler warning.
 * 2013-02-20     bernard      use RT_SERIAL_RB_BUFSZ to define
 *                             the size of ring buffer.
 * 2014-07-10     bernard      rewrite serial framework
 * 2014-12-31     bernard      use open_flag for poll_tx stream mode.
 * 2015-05-19     Quintin      fix DMA tx mod tx_dma->activated flag !=RT_FALSE BUG
 *                             in open function.
 * 2015-11-10     bernard      fix the poll rx issue when there is no data.
 * 2016-05-10     armink       add fifo mode to DMA rx when serial->config.bufsz != 0.
 * 2017-01-19     aubr.cool    prevent change serial rx bufsz when serial is opened.
 * 2017-11-07     JasonJia     fix data bits error issue when using tcsetattr.
 * 2017-11-15     JasonJia     fix poll rx issue when data is full.
 *                             add TCFLSH and FIONREAD support.
 * 2018-12-08     Ernest Chen  add DMA choice
 */

#include <rthw.h>
#include <rtthread.h>
#include <rtdevice.h>

#define DBG_TAG    "UART"
#define DBG_LVL    DBG_INFO
#include <rtdbg.h>

#ifdef RT_USING_POSIX
#include <dfs_posix.h>
#include <dfs_poll.h>

#ifdef RT_USING_POSIX_TERMIOS
#include <posix_termios.h>
#endif

/* it's possible the 'getc/putc' is defined by stdio.h in gcc/newlib. */
#ifdef getc
#undef getc
#endif

#ifdef putc
#undef putc
#endif

static rt_err_t serial_fops_rx_ind(rt_device_t dev, rt_size_t size)
{
    rt_wqueue_wakeup(&(dev->wait_queue), (void*)POLLIN);

    return RT_EOK;
}

/* fops for serial */
static int serial_fops_open(struct dfs_fd *fd)
{
    rt_err_t ret = 0;
    rt_uint16_t flags = 0;
    rt_device_t device;

    device = (rt_device_t)fd->data;
    RT_ASSERT(device != RT_NULL);

    switch (fd->flags & O_ACCMODE)
    {
    case O_RDONLY:
        LOG_D("fops open: O_RDONLY!");
        flags = RT_DEVICE_FLAG_INT_RX | RT_DEVICE_FLAG_RDONLY;
        break;
    case O_WRONLY:
        LOG_D("fops open: O_WRONLY!");
        flags = RT_DEVICE_FLAG_WRONLY;
        break;
    case O_RDWR:
        LOG_D("fops open: O_RDWR!");
        flags = RT_DEVICE_FLAG_INT_RX | RT_DEVICE_FLAG_RDWR;
        break;
    default:
        LOG_E("fops open: unknown mode - %d!", fd->flags & O_ACCMODE);
        break;
    }

    if ((fd->flags & O_ACCMODE) != O_WRONLY)
        rt_device_set_rx_indicate(device, serial_fops_rx_ind);
    ret = rt_device_open(device, flags);
    if (ret == RT_EOK) return 0;

    return ret;
}

static int serial_fops_close(struct dfs_fd *fd)
{
    rt_device_t device;

    device = (rt_device_t)fd->data;

    rt_device_set_rx_indicate(device, RT_NULL);
    rt_device_close(device);

    return 0;
}

static int serial_fops_ioctl(struct dfs_fd *fd, int cmd, void *args)
{
    rt_device_t device;

    device = (rt_device_t)fd->data;
    switch (cmd)
    {
    case FIONREAD:
        break;
    case FIONWRITE:
        break;
    }

    return rt_device_control(device, cmd, args);
}

static int serial_fops_read(struct dfs_fd *fd, void *buf, size_t count)
{
    int size = 0;
    rt_device_t device;

    device = (rt_device_t)fd->data;

    do
    {
        size = rt_device_read(device, -1,  buf, count);
        if (size <= 0)
        {
            if (fd->flags & O_NONBLOCK)
            {
                size = -EAGAIN;
                break;
            }

            rt_wqueue_wait(&(device->wait_queue), 0, RT_WAITING_FOREVER);
        }
    }while (size <= 0);

    return size;
}

static int serial_fops_write(struct dfs_fd *fd, const void *buf, size_t count)
{
    rt_device_t device;

    device = (rt_device_t)fd->data;
    return rt_device_write(device, -1, buf, count);
}

static int serial_fops_poll(struct dfs_fd *fd, struct rt_pollreq *req)
{
    int mask = 0;
    int flags = 0;
    rt_device_t device;
    struct rt_serial_device *serial;

    device = (rt_device_t)fd->data;
    RT_ASSERT(device != RT_NULL);

    serial = (struct rt_serial_device *)device;

    /* only support POLLIN */
    flags = fd->flags & O_ACCMODE;
    if (flags == O_RDONLY || flags == O_RDWR)
    {
        rt_base_t level;
        struct rt_serial_rx_fifo* rx_fifo;

        rt_poll_add(&(device->wait_queue), req);

        rx_fifo = (struct rt_serial_rx_fifo*) serial->serial_rx;

        level = rt_hw_interrupt_disable();
        if ((rx_fifo->get_index != rx_fifo->put_index) || (rx_fifo->get_index == rx_fifo->put_index && rx_fifo->is_full == RT_TRUE))
            mask |= POLLIN;
        rt_hw_interrupt_enable(level);
    }

    return mask;
}

const static struct dfs_file_ops _serial_fops =
{
    serial_fops_open,
    serial_fops_close,
    serial_fops_ioctl,
    serial_fops_read,
    serial_fops_write,
    RT_NULL, /* flush */
    RT_NULL, /* lseek */
    RT_NULL, /* getdents */
    serial_fops_poll,
};
#endif

/*
 * Serial poll routines
 */
rt_inline int _serial_poll_rx(struct rt_serial_device *serial, rt_uint8_t *data, int length)
{
    int ch;
    int size;

    RT_ASSERT(serial != RT_NULL);
    size = length;

    while (length)
    {
        ch = serial->ops->getc(serial);
        if (ch == -1) break;

        *data = ch;
        data ++; length --;

        if (ch == '\n') break;
    }

    return size - length;
}

rt_inline int _serial_poll_tx(struct rt_serial_device *serial, const rt_uint8_t *data, int length)
{
    int size;
    RT_ASSERT(serial != RT_NULL);

    size = length;
    while (length)
    {
        /*
         * to be polite with serial console add a line feed
         * to the carriage return character
         */
        if (*data == '\n' && (serial->parent.open_flag & RT_DEVICE_FLAG_STREAM))
        {
            serial->ops->putc(serial, '\r');
        }

        serial->ops->putc(serial, *data);

        ++ data;
        -- length;
    }

    return size - length;
}

/*
 * Serial interrupt routines
 */
rt_inline int _serial_int_rx(struct rt_serial_device *serial, rt_uint8_t *data, int length)
{
    int size;
    struct rt_serial_rx_fifo* rx_fifo;

    RT_ASSERT(serial != RT_NULL);
    size = length;

    rx_fifo = (struct rt_serial_rx_fifo*) serial->serial_rx;
    RT_ASSERT(rx_fifo != RT_NULL);

    /* read from software FIFO */
    while (length)
    {
        int ch;
        rt_base_t level;

        /* disable interrupt */
        level = rt_hw_interrupt_disable();

        /* there's no data: */
        if ((rx_fifo->get_index == rx_fifo->put_index) && (rx_fifo->is_full == RT_FALSE))
        {
            /* no data, enable interrupt and break out */
            rt_hw_interrupt_enable(level);
            break;
        }

        /* otherwise there's the data: */
        ch = rx_fifo->buffer[rx_fifo->get_index];
        rx_fifo->get_index += 1;
        if (rx_fifo->get_index >= serial->config.bufsz) rx_fifo->get_index = 0;

        if (rx_fifo->is_full == RT_TRUE)
        {
            rx_fifo->is_full = RT_FALSE;
        }

        /* enable interrupt */
        rt_hw_interrupt_enable(level);

        *data = ch & 0xff;
        data ++; length --;
    }

    return size - length;
}

rt_inline int _serial_int_tx(struct rt_serial_device *serial, const rt_uint8_t *data, int length)
{
    int size;
    struct rt_serial_tx_fifo *tx;

    RT_ASSERT(serial != RT_NULL);

    size = length;
    tx = (struct rt_serial_tx_fifo*) serial->serial_tx;
    RT_ASSERT(tx != RT_NULL);

    while (length)
    {
        if (serial->ops->putc(serial, *(char*)data) == -1)
        {
            rt_completion_wait(&(tx->completion), RT_WAITING_FOREVER);
            continue;
        }

        data ++; length --;
    }

    return size - length;
}

#if defined(RT_USING_POSIX) || defined(RT_SERIAL_USING_DMA)
static rt_size_t _serial_fifo_calc_recved_len(struct rt_serial_device *serial)
{
    struct rt_serial_rx_fifo *rx_fifo = (struct rt_serial_rx_fifo *) serial->serial_rx;

    RT_ASSERT(rx_fifo != RT_NULL);

    if (rx_fifo->put_index == rx_fifo->get_index)
    {
        return (rx_fifo->is_full == RT_FALSE ? 0 : serial->config.bufsz);
    }
    else
    {
        if (rx_fifo->put_index > rx_fifo->get_index)
        {
            return rx_fifo->put_index - rx_fifo->get_index;
        }
        else
        {
            return serial->config.bufsz - (rx_fifo->get_index - rx_fifo->put_index);
        }
    }
}
#endif /* RT_USING_POSIX || RT_SERIAL_USING_DMA */

#ifdef RT_SERIAL_USING_DMA
/**
 * Calculate DMA received data length.
 *
 * @param serial serial device
 *
 * @return length
 */
static rt_size_t rt_dma_calc_recved_len(struct rt_serial_device *serial)
{
    return _serial_fifo_calc_recved_len(serial);
}

/**
 * Read data finish by DMA mode then update the get index for receive fifo.
 *
 * @param serial serial device
 * @param len get data length for this operate
 */
static void rt_dma_recv_update_get_index(struct rt_serial_device *serial, rt_size_t len)
{
    struct rt_serial_rx_fifo *rx_fifo = (struct rt_serial_rx_fifo *) serial->serial_rx;

    RT_ASSERT(rx_fifo != RT_NULL);
    RT_ASSERT(len <= rt_dma_calc_recved_len(serial));

    if (rx_fifo->is_full && len != 0) rx_fifo->is_full = RT_FALSE;

    rx_fifo->get_index += len;
    if (rx_fifo->get_index >= serial->config.bufsz)
    {
        rx_fifo->get_index %= serial->config.bufsz;
    }
}

/**
 * DMA received finish then update put index for receive fifo.
 *
 * @param serial serial device
 * @param len received length for this transmit
 */
static void rt_dma_recv_update_put_index(struct rt_serial_device *serial, rt_size_t len)
{
    struct rt_serial_rx_fifo *rx_fifo = (struct rt_serial_rx_fifo *)serial->serial_rx;

    RT_ASSERT(rx_fifo != RT_NULL);

    if (rx_fifo->get_index <= rx_fifo->put_index)
    {
        rx_fifo->put_index += len;
        /* beyond the fifo end */
        if (rx_fifo->put_index >= serial->config.bufsz)
        {
            rx_fifo->put_index %= serial->config.bufsz;
            /* force overwrite get index */
            if (rx_fifo->put_index >= rx_fifo->get_index)
            {
                rx_fifo->is_full = RT_TRUE;
            }
        }
    }
    else
    {
        rx_fifo->put_index += len;
        if (rx_fifo->put_index >= rx_fifo->get_index)
        {
            /* beyond the fifo end */
            if (rx_fifo->put_index >= serial->config.bufsz)
            {
                rx_fifo->put_index %= serial->config.bufsz;
            }
            /* force overwrite get index */
            rx_fifo->is_full = RT_TRUE;
        }
    }
    
    if(rx_fifo->is_full == RT_TRUE) 
    {
        rx_fifo->get_index = rx_fifo->put_index; 
    } 
    
    if (rx_fifo->get_index >= serial->config.bufsz) rx_fifo->get_index = 0;
}

/*
 * Serial DMA routines
 */
rt_inline int _serial_dma_rx(struct rt_serial_device *serial, rt_uint8_t *data, int length)
{
    rt_base_t level;

    RT_ASSERT((serial != RT_NULL) && (data != RT_NULL));

    level = rt_hw_interrupt_disable();

    if (serial->config.bufsz == 0)
    {
        int result = RT_EOK;
        struct rt_serial_rx_dma *rx_dma;

        rx_dma = (struct rt_serial_rx_dma*)serial->serial_rx;
        RT_ASSERT(rx_dma != RT_NULL);

        if (rx_dma->activated != RT_TRUE)
        {
            rx_dma->activated = RT_TRUE;
            RT_ASSERT(serial->ops->dma_transmit != RT_NULL);
            serial->ops->dma_transmit(serial, data, length, RT_SERIAL_DMA_RX);
        }
        else result = -RT_EBUSY;
        rt_hw_interrupt_enable(level);

        if (result == RT_EOK) return length;

        rt_set_errno(result);
        return 0;
    }
    else
    {
        struct rt_serial_rx_fifo *rx_fifo = (struct rt_serial_rx_fifo *) serial->serial_rx;
        rt_size_t recv_len = 0, fifo_recved_len = rt_dma_calc_recved_len(serial);

        RT_ASSERT(rx_fifo != RT_NULL);

        if (length < (int)fifo_recved_len)
            recv_len = length;
        else
            recv_len = fifo_recved_len;

        if (rx_fifo->get_index + recv_len < serial->config.bufsz)
            rt_memcpy(data, rx_fifo->buffer + rx_fifo->get_index, recv_len);
        else
        {
            rt_memcpy(data, rx_fifo->buffer + rx_fifo->get_index,
                    serial->config.bufsz - rx_fifo->get_index);
            rt_memcpy(data + serial->config.bufsz - rx_fifo->get_index, rx_fifo->buffer,
                    recv_len + rx_fifo->get_index - serial->config.bufsz);
        }
        rt_dma_recv_update_get_index(serial, recv_len);
        rt_hw_interrupt_enable(level);
        return recv_len;
    }
}

rt_inline int _serial_dma_tx(struct rt_serial_device *serial, const rt_uint8_t *data, int length)
{
    rt_base_t level;
    rt_err_t result;
    struct rt_serial_tx_dma *tx_dma;

    tx_dma = (struct rt_serial_tx_dma*)(serial->serial_tx);

    result = rt_data_queue_push(&(tx_dma->data_queue), data, length, RT_WAITING_FOREVER);
    if (result == RT_EOK)
    {
        level = rt_hw_interrupt_disable();
        if (tx_dma->activated != RT_TRUE)
        {
            tx_dma->activated = RT_TRUE;
            rt_hw_interrupt_enable(level);

            /* make a DMA transfer */
            serial->ops->dma_transmit(serial, (rt_uint8_t *)data, length, RT_SERIAL_DMA_TX);
        }
        else
        {
            rt_hw_interrupt_enable(level);
        }

        return length;
    }
    else
    {
        rt_set_errno(result);
        return 0;
    }
}
#endif /* RT_SERIAL_USING_DMA */

/* RT-Thread Device Interface */
/*
 * This function initializes serial device.
 */
static rt_err_t rt_serial_init(struct rt_device *dev)
{
    rt_err_t result = RT_EOK;
    struct rt_serial_device *serial;

    RT_ASSERT(dev != RT_NULL);
    serial = (struct rt_serial_device *)dev;

    /* initialize rx/tx */
    serial->serial_rx = RT_NULL;
    serial->serial_tx = RT_NULL;

    /* apply configuration */
    if (serial->ops->configure)
        result = serial->ops->configure(serial, &serial->config);

    return result;
}

static rt_err_t rt_serial_open(struct rt_device *dev, rt_uint16_t oflag)
{
    rt_uint16_t stream_flag = 0;
    struct rt_serial_device *serial;

    RT_ASSERT(dev != RT_NULL);
    serial = (struct rt_serial_device *)dev;

    LOG_D("open serial device: 0x%08x with open flag: 0x%04x",
        dev, oflag);
    /* check device flag with the open flag */
    if ((oflag & RT_DEVICE_FLAG_DMA_RX) && !(dev->flag & RT_DEVICE_FLAG_DMA_RX))
        return -RT_EIO;
    if ((oflag & RT_DEVICE_FLAG_DMA_TX) && !(dev->flag & RT_DEVICE_FLAG_DMA_TX))
        return -RT_EIO;
    if ((oflag & RT_DEVICE_FLAG_INT_RX) && !(dev->flag & RT_DEVICE_FLAG_INT_RX))
        return -RT_EIO;
    if ((oflag & RT_DEVICE_FLAG_INT_TX) && !(dev->flag & RT_DEVICE_FLAG_INT_TX))
        return -RT_EIO;

    /* keep steam flag */
    if ((oflag & RT_DEVICE_FLAG_STREAM) || (dev->open_flag & RT_DEVICE_FLAG_STREAM))
        stream_flag = RT_DEVICE_FLAG_STREAM;

    /* get open flags */
    dev->open_flag = oflag & 0xff;

    /* initialize the Rx/Tx structure according to open flag */
    if (serial->serial_rx == RT_NULL)
    { 
        if (oflag & RT_DEVICE_FLAG_INT_RX)
        {
            struct rt_serial_rx_fifo* rx_fifo;

            rx_fifo = (struct rt_serial_rx_fifo*) rt_malloc (sizeof(struct rt_serial_rx_fifo) +
                serial->config.bufsz);
            RT_ASSERT(rx_fifo != RT_NULL);
            rx_fifo->buffer = (rt_uint8_t*) (rx_fifo + 1);
            rt_memset(rx_fifo->buffer, 0, serial->config.bufsz);
            rx_fifo->put_index = 0;
            rx_fifo->get_index = 0;
            rx_fifo->is_full = RT_FALSE;

            serial->serial_rx = rx_fifo;
            dev->open_flag |= RT_DEVICE_FLAG_INT_RX;
            /* configure low level device */
            serial->ops->control(serial, RT_DEVICE_CTRL_SET_INT, (void *)RT_DEVICE_FLAG_INT_RX);
        }
#ifdef RT_SERIAL_USING_DMA        
        else if (oflag & RT_DEVICE_FLAG_DMA_RX)
        {
            if (serial->config.bufsz == 0) {
                struct rt_serial_rx_dma* rx_dma;

                rx_dma = (struct rt_serial_rx_dma*) rt_malloc (sizeof(struct rt_serial_rx_dma));
                RT_ASSERT(rx_dma != RT_NULL);
                rx_dma->activated = RT_FALSE;

                serial->serial_rx = rx_dma;
            } else {
                struct rt_serial_rx_fifo* rx_fifo;

                rx_fifo = (struct rt_serial_rx_fifo*) rt_malloc (sizeof(struct rt_serial_rx_fifo) +
                    serial->config.bufsz);
                RT_ASSERT(rx_fifo != RT_NULL);
                rx_fifo->buffer = (rt_uint8_t*) (rx_fifo + 1);
                rt_memset(rx_fifo->buffer, 0, serial->config.bufsz);
                rx_fifo->put_index = 0;
                rx_fifo->get_index = 0;
                rx_fifo->is_full = RT_FALSE;
                serial->serial_rx = rx_fifo;
                /* configure fifo address and length to low level device */
                serial->ops->control(serial, RT_DEVICE_CTRL_CONFIG, (void *) RT_DEVICE_FLAG_DMA_RX);
            }
            dev->open_flag |= RT_DEVICE_FLAG_DMA_RX;
        }
#endif /* RT_SERIAL_USING_DMA */
        else
        {
            serial->serial_rx = RT_NULL;
        }
    }
    else
    {
        if (oflag & RT_DEVICE_FLAG_INT_RX)
            dev->open_flag |= RT_DEVICE_FLAG_INT_RX;
#ifdef RT_SERIAL_USING_DMA
        else if (oflag & RT_DEVICE_FLAG_DMA_RX)
            dev->open_flag |= RT_DEVICE_FLAG_DMA_RX;
#endif /* RT_SERIAL_USING_DMA */  
    }

    if (serial->serial_tx == RT_NULL)
    {
        if (oflag & RT_DEVICE_FLAG_INT_TX)
        {
            struct rt_serial_tx_fifo *tx_fifo;

            tx_fifo = (struct rt_serial_tx_fifo*) rt_malloc(sizeof(struct rt_serial_tx_fifo));
            RT_ASSERT(tx_fifo != RT_NULL);

            rt_completion_init(&(tx_fifo->completion));
            serial->serial_tx = tx_fifo;

            dev->open_flag |= RT_DEVICE_FLAG_INT_TX;
            /* configure low level device */
            serial->ops->control(serial, RT_DEVICE_CTRL_SET_INT, (void *)RT_DEVICE_FLAG_INT_TX);
        }
#ifdef RT_SERIAL_USING_DMA
        else if (oflag & RT_DEVICE_FLAG_DMA_TX)
        {
            struct rt_serial_tx_dma* tx_dma;

            tx_dma = (struct rt_serial_tx_dma*) rt_malloc (sizeof(struct rt_serial_tx_dma));
            RT_ASSERT(tx_dma != RT_NULL);
            tx_dma->activated = RT_FALSE;

            rt_data_queue_init(&(tx_dma->data_queue), 8, 4, RT_NULL);
            serial->serial_tx = tx_dma;

            dev->open_flag |= RT_DEVICE_FLAG_DMA_TX;
<<<<<<< HEAD
=======
            /* configure low level device */
>>>>>>> 4539172f
            serial->ops->control(serial, RT_DEVICE_CTRL_CONFIG, (void *)RT_DEVICE_FLAG_DMA_TX);
        }
#endif /* RT_SERIAL_USING_DMA */
        else
        {
            serial->serial_tx = RT_NULL;
        }
    }
    else
    {
        if (oflag & RT_DEVICE_FLAG_INT_TX)
            dev->open_flag |= RT_DEVICE_FLAG_INT_TX;
#ifdef RT_SERIAL_USING_DMA
        else if (oflag & RT_DEVICE_FLAG_DMA_TX)
            dev->open_flag |= RT_DEVICE_FLAG_DMA_TX;
#endif /* RT_SERIAL_USING_DMA */    
    }

    /* set stream flag */
    dev->open_flag |= stream_flag;

    return RT_EOK;
}

static rt_err_t rt_serial_close(struct rt_device *dev)
{
    struct rt_serial_device *serial;

    RT_ASSERT(dev != RT_NULL);
    serial = (struct rt_serial_device *)dev;

    /* this device has more reference count */
    if (dev->ref_count > 1) return RT_EOK;

    if (dev->open_flag & RT_DEVICE_FLAG_INT_RX)
    {
        struct rt_serial_rx_fifo* rx_fifo;

        rx_fifo = (struct rt_serial_rx_fifo*)serial->serial_rx;
        RT_ASSERT(rx_fifo != RT_NULL);

        rt_free(rx_fifo);
        serial->serial_rx = RT_NULL;
        dev->open_flag &= ~RT_DEVICE_FLAG_INT_RX;
        /* configure low level device */
        serial->ops->control(serial, RT_DEVICE_CTRL_CLR_INT, (void*)RT_DEVICE_FLAG_INT_RX);
    }
#ifdef RT_SERIAL_USING_DMA
    else if (dev->open_flag & RT_DEVICE_FLAG_DMA_RX)
    {
        if (serial->config.bufsz == 0) {
            struct rt_serial_rx_dma* rx_dma;

            rx_dma = (struct rt_serial_rx_dma*)serial->serial_rx;
            RT_ASSERT(rx_dma != RT_NULL);

            rt_free(rx_dma);
        } else {
            struct rt_serial_rx_fifo* rx_fifo;

            rx_fifo = (struct rt_serial_rx_fifo*)serial->serial_rx;
            RT_ASSERT(rx_fifo != RT_NULL);

            rt_free(rx_fifo);
        }
        /* configure low level device */
        serial->ops->control(serial, RT_DEVICE_CTRL_CLR_INT, (void *) RT_DEVICE_FLAG_DMA_RX);
        serial->serial_rx = RT_NULL;
        dev->open_flag &= ~RT_DEVICE_FLAG_DMA_RX;
    }
#endif /* RT_SERIAL_USING_DMA */
    
    if (dev->open_flag & RT_DEVICE_FLAG_INT_TX)
    {
        struct rt_serial_tx_fifo* tx_fifo;

        tx_fifo = (struct rt_serial_tx_fifo*)serial->serial_tx;
        RT_ASSERT(tx_fifo != RT_NULL);

        rt_free(tx_fifo);
        serial->serial_tx = RT_NULL;
        dev->open_flag &= ~RT_DEVICE_FLAG_INT_TX;
        /* configure low level device */
        serial->ops->control(serial, RT_DEVICE_CTRL_CLR_INT, (void*)RT_DEVICE_FLAG_INT_TX);
    }
#ifdef RT_SERIAL_USING_DMA
    else if (dev->open_flag & RT_DEVICE_FLAG_DMA_TX)
    {
        struct rt_serial_tx_dma* tx_dma;

        tx_dma = (struct rt_serial_tx_dma*)serial->serial_tx;
        RT_ASSERT(tx_dma != RT_NULL);

        rt_free(tx_dma);
        serial->serial_tx = RT_NULL;
        dev->open_flag &= ~RT_DEVICE_FLAG_DMA_TX;
    }
#endif /* RT_SERIAL_USING_DMA */
    return RT_EOK;
}

static rt_size_t rt_serial_read(struct rt_device *dev,
                                rt_off_t          pos,
                                void             *buffer,
                                rt_size_t         size)
{
    struct rt_serial_device *serial;

    RT_ASSERT(dev != RT_NULL);
    if (size == 0) return 0;

    serial = (struct rt_serial_device *)dev;

    if (dev->open_flag & RT_DEVICE_FLAG_INT_RX)
    {
        return _serial_int_rx(serial, buffer, size);
    }
#ifdef RT_SERIAL_USING_DMA
    else if (dev->open_flag & RT_DEVICE_FLAG_DMA_RX)
    {
        return _serial_dma_rx(serial, buffer, size);
    }
#endif /* RT_SERIAL_USING_DMA */    

    return _serial_poll_rx(serial, buffer, size);
}

static rt_size_t rt_serial_write(struct rt_device *dev,
                                 rt_off_t          pos,
                                 const void       *buffer,
                                 rt_size_t         size)
{
    struct rt_serial_device *serial;

    RT_ASSERT(dev != RT_NULL);
    if (size == 0) return 0;

    serial = (struct rt_serial_device *)dev;

    if (dev->open_flag & RT_DEVICE_FLAG_INT_TX)
    {
        return _serial_int_tx(serial, buffer, size);
    }
#ifdef RT_SERIAL_USING_DMA    
    else if (dev->open_flag & RT_DEVICE_FLAG_DMA_TX)
    {
        return _serial_dma_tx(serial, buffer, size);
    }
#endif /* RT_SERIAL_USING_DMA */
    else
    {
        return _serial_poll_tx(serial, buffer, size);
    }
}

#ifdef RT_USING_POSIX_TERMIOS
struct speed_baudrate_item
{
    speed_t speed;
    int baudrate;
};

const static struct speed_baudrate_item _tbl[] =
{
    {B2400, BAUD_RATE_2400},
    {B4800, BAUD_RATE_4800},
    {B9600, BAUD_RATE_9600},
    {B19200, BAUD_RATE_19200},
    {B38400, BAUD_RATE_38400},
    {B57600, BAUD_RATE_57600},
    {B115200, BAUD_RATE_115200},
    {B230400, BAUD_RATE_230400},
    {B460800, BAUD_RATE_460800},
    {B921600, BAUD_RATE_921600},
    {B2000000, BAUD_RATE_2000000},
    {B3000000, BAUD_RATE_3000000},
};

static speed_t _get_speed(int baudrate)
{
    int index;

    for (index = 0; index < sizeof(_tbl)/sizeof(_tbl[0]); index ++)
    {
        if (_tbl[index].baudrate == baudrate)
            return _tbl[index].speed;
    }

    return B0;
}

static int _get_baudrate(speed_t speed)
{
    int index;

    for (index = 0; index < sizeof(_tbl)/sizeof(_tbl[0]); index ++)
    {
        if (_tbl[index].speed == speed)
            return _tbl[index].baudrate;
    }

    return 0;
}

static void _tc_flush(struct rt_serial_device *serial, int queue)
{
    rt_base_t level;
    int ch = -1;
    struct rt_serial_rx_fifo *rx_fifo = RT_NULL;
    struct rt_device *device = RT_NULL;

    RT_ASSERT(serial != RT_NULL);

    device = &(serial->parent);
    rx_fifo = (struct rt_serial_rx_fifo *) serial->serial_rx;

    switch(queue)
    {
        case TCIFLUSH:
        case TCIOFLUSH:

            RT_ASSERT(rx_fifo != RT_NULL);

            if((device->open_flag & RT_DEVICE_FLAG_INT_RX) || (device->open_flag & RT_DEVICE_FLAG_DMA_RX))
            {
                RT_ASSERT(RT_NULL != rx_fifo);
                level = rt_hw_interrupt_disable();
                rt_memset(rx_fifo->buffer, 0, serial->config.bufsz);
                rx_fifo->put_index = 0;
                rx_fifo->get_index = 0;
                rx_fifo->is_full = RT_FALSE;
                rt_hw_interrupt_enable(level);
            }
            else
            {
                while (1)
                {
                    ch = serial->ops->getc(serial);
                    if (ch == -1) break;
                }
            }

            break;

         case TCOFLUSH:
            break;
    }

}

#endif

static rt_err_t rt_serial_control(struct rt_device *dev,
                                  int              cmd,
                                  void             *args)
{
    rt_err_t ret = RT_EOK;
    struct rt_serial_device *serial;

    RT_ASSERT(dev != RT_NULL);
    serial = (struct rt_serial_device *)dev;

    switch (cmd)
    {
        case RT_DEVICE_CTRL_SUSPEND:
            /* suspend device */
            dev->flag |= RT_DEVICE_FLAG_SUSPENDED;
            break;

        case RT_DEVICE_CTRL_RESUME:
            /* resume device */
            dev->flag &= ~RT_DEVICE_FLAG_SUSPENDED;
            break;

        case RT_DEVICE_CTRL_CONFIG:
            if (args)
            {
                struct serial_configure *pconfig = (struct serial_configure *) args;
                if (pconfig->bufsz != serial->config.bufsz && serial->parent.ref_count)
                {
                    /*can not change buffer size*/
                    return RT_EBUSY;
                }
                /* set serial configure */
                serial->config = *pconfig;
                if (serial->parent.ref_count)
                {
                    /* serial device has been opened, to configure it */
                    serial->ops->configure(serial, (struct serial_configure *) args);
                }
            }

            break;

#ifdef RT_USING_POSIX_TERMIOS
        case TCGETA:
            {
                struct termios *tio = (struct termios*)args;
                if (tio == RT_NULL) return -RT_EINVAL;

                tio->c_iflag = 0;
                tio->c_oflag = 0;
                tio->c_lflag = 0;

                /* update oflag for console device */
                if (rt_console_get_device() == dev)
                    tio->c_oflag = OPOST | ONLCR;

                /* set cflag */
                tio->c_cflag = 0;
                if (serial->config.data_bits == DATA_BITS_5)
                    tio->c_cflag = CS5;
                else if (serial->config.data_bits == DATA_BITS_6)
                    tio->c_cflag = CS6;
                else if (serial->config.data_bits == DATA_BITS_7)
                    tio->c_cflag = CS7;
                else if (serial->config.data_bits == DATA_BITS_8)
                    tio->c_cflag = CS8;

                if (serial->config.stop_bits == STOP_BITS_2)
                    tio->c_cflag |= CSTOPB;

                if (serial->config.parity == PARITY_EVEN)
                    tio->c_cflag |= PARENB;
                else if (serial->config.parity == PARITY_ODD)
                    tio->c_cflag |= (PARODD | PARENB);

                cfsetospeed(tio, _get_speed(serial->config.baud_rate));
            }
            break;

        case TCSETAW:
        case TCSETAF:
        case TCSETA:
            {
                int baudrate;
                struct serial_configure config;

                struct termios *tio = (struct termios*)args;
                if (tio == RT_NULL) return -RT_EINVAL;

                config = serial->config;

                baudrate = _get_baudrate(cfgetospeed(tio));
                config.baud_rate = baudrate;

                switch (tio->c_cflag & CSIZE)
                {
                case CS5:
                    config.data_bits = DATA_BITS_5;
                    break;
                case CS6:
                    config.data_bits = DATA_BITS_6;
                    break;
                case CS7:
                    config.data_bits = DATA_BITS_7;
                    break;
                default:
                    config.data_bits = DATA_BITS_8;
                    break;
                }

                if (tio->c_cflag & CSTOPB) config.stop_bits = STOP_BITS_2;
                else config.stop_bits = STOP_BITS_1;

                if (tio->c_cflag & PARENB)
                {
                    if (tio->c_cflag & PARODD) config.parity = PARITY_ODD;
                    else config.parity = PARITY_EVEN;
                }
                else config.parity = PARITY_NONE;

                serial->ops->configure(serial, &config);
            }
            break;
        case TCFLSH:
            {
                int queue = (int)args;

                _tc_flush(serial, queue);
            }

            break;
        case TCXONC:
            break;
#endif
#ifdef RT_USING_POSIX
        case FIONREAD:
            {
                rt_size_t recved = 0;
                rt_base_t level;

                level = rt_hw_interrupt_disable();
                recved = _serial_fifo_calc_recved_len(serial);
                rt_hw_interrupt_enable(level);

                *(rt_size_t *)args = recved;
            }
            break;
#endif
        default :
            /* control device */
            ret = serial->ops->control(serial, cmd, args);
            break;
    }

    return ret;
}

#ifdef RT_USING_DEVICE_OPS
const static struct rt_device_ops serial_ops = 
{
    rt_serial_init,
    rt_serial_open,
    rt_serial_close,
    rt_serial_read,
    rt_serial_write,
    rt_serial_control
};
#endif

/*
 * serial register
 */
rt_err_t rt_hw_serial_register(struct rt_serial_device *serial,
                               const char              *name,
                               rt_uint32_t              flag,
                               void                    *data)
{
    rt_err_t ret;
    struct rt_device *device;
    RT_ASSERT(serial != RT_NULL);

    device = &(serial->parent);

    device->type        = RT_Device_Class_Char;
    device->rx_indicate = RT_NULL;
    device->tx_complete = RT_NULL;

#ifdef RT_USING_DEVICE_OPS
    device->ops         = &serial_ops;
#else
    device->init        = rt_serial_init;
    device->open        = rt_serial_open;
    device->close       = rt_serial_close;
    device->read        = rt_serial_read;
    device->write       = rt_serial_write;
    device->control     = rt_serial_control;
#endif
    device->user_data   = data;

    /* register a character device */
    ret = rt_device_register(device, name, flag);

#if defined(RT_USING_POSIX)
    /* set fops */
    device->fops        = &_serial_fops;
#endif

    return ret;
}

/* ISR for serial interrupt */
void rt_hw_serial_isr(struct rt_serial_device *serial, int event)
{
    switch (event & 0xff)
    {
        case RT_SERIAL_EVENT_RX_IND:
        {
            int ch = -1;
            rt_base_t level;
            struct rt_serial_rx_fifo* rx_fifo;

            /* interrupt mode receive */
            rx_fifo = (struct rt_serial_rx_fifo*)serial->serial_rx;
            RT_ASSERT(rx_fifo != RT_NULL);

            while (1)
            {
                ch = serial->ops->getc(serial);
                if (ch == -1) break;


                /* disable interrupt */
                level = rt_hw_interrupt_disable();

                rx_fifo->buffer[rx_fifo->put_index] = ch;
                rx_fifo->put_index += 1;
                if (rx_fifo->put_index >= serial->config.bufsz) rx_fifo->put_index = 0;

                /* if the next position is read index, discard this 'read char' */
                if (rx_fifo->put_index == rx_fifo->get_index)
                {
                    rx_fifo->get_index += 1;
                    rx_fifo->is_full = RT_TRUE;
                    if (rx_fifo->get_index >= serial->config.bufsz) rx_fifo->get_index = 0;
                }

                /* enable interrupt */
                rt_hw_interrupt_enable(level);
            }

            /* invoke callback */
            if (serial->parent.rx_indicate != RT_NULL)
            {
                rt_size_t rx_length;

                /* get rx length */
                level = rt_hw_interrupt_disable();
                rx_length = (rx_fifo->put_index >= rx_fifo->get_index)? (rx_fifo->put_index - rx_fifo->get_index):
                    (serial->config.bufsz - (rx_fifo->get_index - rx_fifo->put_index));
                rt_hw_interrupt_enable(level);

                if (rx_length)
                {
                    serial->parent.rx_indicate(&serial->parent, rx_length);
                }
            }
            break;
        }
        case RT_SERIAL_EVENT_TX_DONE:
        {
            struct rt_serial_tx_fifo* tx_fifo;

            tx_fifo = (struct rt_serial_tx_fifo*)serial->serial_tx;
            rt_completion_done(&(tx_fifo->completion));
            break;
        }
#ifdef RT_SERIAL_USING_DMA
        case RT_SERIAL_EVENT_TX_DMADONE:
        {
            const void *data_ptr;
            rt_size_t data_size;
            const void *last_data_ptr;
            struct rt_serial_tx_dma *tx_dma;

            tx_dma = (struct rt_serial_tx_dma*) serial->serial_tx;

            rt_data_queue_pop(&(tx_dma->data_queue), &last_data_ptr, &data_size, 0);
            if (rt_data_queue_peak(&(tx_dma->data_queue), &data_ptr, &data_size) == RT_EOK)
            {
                /* transmit next data node */
                tx_dma->activated = RT_TRUE;
                serial->ops->dma_transmit(serial, (rt_uint8_t *)data_ptr, data_size, RT_SERIAL_DMA_TX);
            }
            else
            {
                tx_dma->activated = RT_FALSE;
            }

            /* invoke callback */
            if (serial->parent.tx_complete != RT_NULL)
            {
                serial->parent.tx_complete(&serial->parent, (void*)last_data_ptr);
            }
            break;
        }
        case RT_SERIAL_EVENT_RX_DMADONE:
        {
            int length;
            rt_base_t level;

            /* get DMA rx length */
            length = (event & (~0xff)) >> 8;

            if (serial->config.bufsz == 0)
            {
                struct rt_serial_rx_dma* rx_dma;

                rx_dma = (struct rt_serial_rx_dma*) serial->serial_rx;
                RT_ASSERT(rx_dma != RT_NULL);

                RT_ASSERT(serial->parent.rx_indicate != RT_NULL);
                serial->parent.rx_indicate(&(serial->parent), length);
                rx_dma->activated = RT_FALSE;
            }
            else
            {
                /* disable interrupt */
                level = rt_hw_interrupt_disable();
                /* update fifo put index */
                rt_dma_recv_update_put_index(serial, length);
                /* calculate received total length */
                length = rt_dma_calc_recved_len(serial);
                /* enable interrupt */
                rt_hw_interrupt_enable(level);
                /* invoke callback */
                if (serial->parent.rx_indicate != RT_NULL)
                {
                    serial->parent.rx_indicate(&(serial->parent), length);
                }
            }
            break;
        }
#endif /* RT_SERIAL_USING_DMA */
    }
}
<|MERGE_RESOLUTION|>--- conflicted
+++ resolved
@@ -675,10 +675,7 @@
             serial->serial_tx = tx_dma;
 
             dev->open_flag |= RT_DEVICE_FLAG_DMA_TX;
-<<<<<<< HEAD
-=======
             /* configure low level device */
->>>>>>> 4539172f
             serial->ops->control(serial, RT_DEVICE_CTRL_CONFIG, (void *)RT_DEVICE_FLAG_DMA_TX);
         }
 #endif /* RT_SERIAL_USING_DMA */
