--- conflicted
+++ resolved
@@ -37,13 +37,9 @@
  * 2020-07-29     Meco Man     fix thread->event_set/event_info when received an
  *                             event without pending
  * 2020-10-11     Meco Man     add value overflow-check code
-<<<<<<< HEAD
- * 2021-01-03     Meco Man     add rt_mb_urgent()
-=======
  * 2021-01-03     Meco Man     implement rt_mb_urgent()
  * 2021-05-30     Meco Man     implement rt_mutex_trytake()
  * 2021-01-20     hupu         fix priority inversion bug of mutex
->>>>>>> 28847008
  */
 
 #include <rtthread.h>
